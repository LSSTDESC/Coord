--- conflicted
+++ resolved
@@ -38,55 +38,6 @@
 def test_angle():
     """Tests comparing coord.Angle to astropy.coordinates.Angle
     """
-<<<<<<< HEAD
-    # astropy has more ways to create an Angle, but some are quite analogous to coord.Angle.
-    a1 = astropy.coordinates.Angle(10.2345 * units.deg)
-    c1 = 10.2345 * coord.degrees
-    np.testing.assert_almost_equal(c1.rad, a1.rad, decimal=12)
-
-    a2 = astropy.coordinates.Angle(23.09, units.arcsec)
-    c2 = coord.Angle(23.09, coord.arcsec)
-    np.testing.assert_almost_equal(c2.rad, a2.rad, decimal=12)
-
-    a3 = astropy.coordinates.Angle(-0.17, unit='rad')
-    c3 = coord._Angle(-0.17)
-    np.testing.assert_almost_equal(c3.rad, a3.rad, decimal=12)
-
-    # astropy wrapping uses a different convention than we do.  Their argument is
-    # the upper end of the target range, not the center.
-    a4 = a3.wrap_at(360 * units.deg)
-    c4 = c3.wrap(180 * coord.degrees)
-    np.testing.assert_almost_equal(c4.rad, a4.rad, decimal=12)
-
-    a5 = a3.wrap_at(-100 * units.deg)
-    c5 = c3.wrap(-280 * coord.degrees)
-    np.testing.assert_almost_equal(c5.rad, a5.rad, decimal=12)
-
-    a6 = astropy.coordinates.Angle('03:34:12', unit='hourangle')
-    c6 = coord.Angle.from_hms('03:34:12')
-    np.testing.assert_almost_equal(c6.rad, a6.rad, decimal=12)
-
-    a7 = astropy.coordinates.Angle('03:34:12', unit='deg')
-    c7 = coord.Angle.from_dms('03:34:12')
-    np.testing.assert_almost_equal(c7.rad, a7.rad, decimal=12)
-
-    # Their default arguments to to_string are different from ours, but can make them compatible.
-    print('a6.hms = ',a6.to_string(sep=':', pad=True))
-    print('c6.hms = ',c6.hms())
-    assert c6.hms() == a6.to_string(sep=':', pad=True)
-
-    print('a7.dms = ',a7.to_string(sep=':', pad=True))
-    print('c7.dms = ',c7.dms())
-    assert c7.dms() == a7.to_string(sep=':', pad=True)
-
-    print('a6.hms = ',a6.to_string())
-    print('c6.hms = ',c6.hms(sep='hms', pad=False))
-    assert c6.hms(sep='hms', pad=False) == a6.to_string()
-
-    print('a7.hms = ',a7.to_string())
-    print('c7.hms = ',c7.dms(sep='dms', pad=False))
-    assert c7.dms(sep='dms', pad=False) == a7.to_string()
-=======
     # radians
     theta_coord = 45. * coord.degrees
     theta_astro = astropy.coordinates.Angle(pi/4., units.radian)
@@ -97,7 +48,50 @@
     np.testing.assert_almost_equal(theta_coord / coord.hours, theta_astro.hour, decimal=12)
     np.testing.assert_almost_equal(theta_coord / coord.arcmin, theta_astro.arcminute, decimal=12)
     np.testing.assert_almost_equal(theta_coord / coord.arcsec, theta_astro.arcsec, decimal=12)
->>>>>>> e8ad77ff
+
+    # Other constructors
+    theta_astro2 = astropy.coordinates.Angle(23.09, units.arcsec)
+    theta_coord2 = coord.Angle(23.09, coord.arcsec)
+    np.testing.assert_almost_equal(theta_coord2.rad, theta_astro2.rad, decimal=12)
+
+    theta_astro3 = astropy.coordinates.Angle(-0.17, unit='rad')
+    theta_coord3 = coord._Angle(-0.17)
+    np.testing.assert_almost_equal(theta_coord3.rad, theta_astro3.rad, decimal=12)
+
+    # astropy wrapping uses a different convention than we do.  Their argument is
+    # the upper end of the target range, not the center.
+    theta_astro4 = theta_astro3.wrap_at(360 * units.deg)
+    theta_coord4 = theta_coord3.wrap(180 * coord.degrees)
+    np.testing.assert_almost_equal(theta_coord4.rad, theta_astro4.rad, decimal=12)
+
+    theta_astro5 = theta_astro3.wrap_at(-100 * units.deg)
+    theta_coord5 = theta_coord3.wrap(-280 * coord.degrees)
+    np.testing.assert_almost_equal(theta_coord5.rad, theta_astro5.rad, decimal=12)
+
+    theta_astro6 = astropy.coordinates.Angle('03:34:12', unit='hourangle')
+    theta_coord6 = coord.Angle.from_hms('03:34:12')
+    np.testing.assert_almost_equal(theta_coord6.rad, theta_astro6.rad, decimal=12)
+
+    theta_astro7 = astropy.coordinates.Angle('03:34:12', unit='deg')
+    theta_coord7 = coord.Angle.from_dms('03:34:12')
+    np.testing.assert_almost_equal(theta_coord7.rad, theta_astro7.rad, decimal=12)
+
+    # Their default arguments to to_string are different from ours, but can make them compatible.
+    print('theta_astro6.hms = ',theta_astro6.to_string(sep=':', pad=True))
+    print('theta_coord6.hms = ',theta_coord6.hms())
+    assert theta_coord6.hms() == theta_astro6.to_string(sep=':', pad=True)
+
+    print('theta_astro7.dms = ',theta_astro7.to_string(sep=':', pad=True))
+    print('theta_coord7.dms = ',theta_coord7.dms())
+    assert theta_coord7.dms() == theta_astro7.to_string(sep=':', pad=True)
+
+    print('theta_astro6.hms = ',theta_astro6.to_string())
+    print('theta_coord6.hms = ',theta_coord6.hms(sep='hms', pad=False))
+    assert theta_coord6.hms(sep='hms', pad=False) == theta_astro6.to_string()
+
+    print('theta_astro7.hms = ',theta_astro7.to_string())
+    print('theta_coord7.hms = ',theta_coord7.dms(sep='dms', pad=False))
+    assert theta_coord7.dms(sep='dms', pad=False) == theta_astro7.to_string()
 
 
 @timer
